# bouncer [![Travis CI status](https://api.travis-ci.org/leonardoborges/bouncer.png)](http://travis-ci.org/#!/leonardoborges/bouncer/builds)

A validation DSL for Clojure apps

## Table of Contents

* [Annotated Source](http://leonardoborges.github.com/bouncer/)
* [Motivation](#motivation)
* [Setup](#setup)
* [Usage](#usage)
    * [Basic validations](#basic-validations)
    * [Validating nested maps](#validating-nested-maps)
    * [Multiple validation errors](#multiple-validation-errors)
    * [Validating collections](#validating-collections)
    * [Validation threading](#validation-threading)    
    * [Pre-conditions](#pre-conditions)    
* [Validator sets](#validator-sets)
* [Customization support](#customization-support)
    * [Custom validators using arbitrary functions](#custom-validations-using-arbitrary-functions)
    * [Writing validators](#writing-validators)
        * [Validators and arbitrary number of arguments](#validators-and-arbitrary-number-of-arguments)
* [Built-in validators](#built-in-validations)
* [Contributing](#contributing)
* [TODO](#todo)
* [CHANGELOG](https://github.com/leonardoborges/bouncer/blob/master/CHANGELOG.md)
* [CONTRIBUTORS](#contributors)
* [License](#license)

## Motivation

Check [this blog post](http://www.leonardoborges.com/writings/2013/01/04/bouncer-validation-lib-for-clojure/) where I explain in detail the motivation behind this library

## Setup

If you're using leiningen, add it as a dependency to your project:

```clojure
<<<<<<< HEAD
[bouncer "0.2.3"]
=======
[bouncer "0.2.4-alpha1"]
>>>>>>> 21936467
```

Or if you're using maven:

```xml
<dependency>
  <groupId>bouncer</groupId>
  <artifactId>bouncer</artifactId>
<<<<<<< HEAD
  <version>0.2.3</version>
=======
  <version>0.2.4-alpha1</version>
>>>>>>> 21936467
</dependency>
```

Then, require the library:

```clojure
(require '[bouncer [core :as b] [validators :as v]])
```

*bouncer* provides two main macros, `validate` and `valid?`

`valid?` is a convenience function built on top of `validate`:

```clojure
(b/valid? {:name nil}
    :name v/required)

;; false
```

`validate` takes a map and one or more validation forms and returns a vector.

The first element in this vector contains a map of the error messages, whereas the second element contains the original map, augmented with the error messages.

Let's look at a few examples:

## Usage

### Basic validations

Below is an example where we're validating that a given map has a value for both the keys `:name` and `:age`.


```clojure
(require '[bouncer [core :as b] [validators :as v]])

(def person {:name "Leo"})

(b/validate person
    :name v/required
    :age  v/required)

;; [{:age ("age must be present")} 
;;  {:name "Leo", :bouncer.core/errors {:age ("age must be present")}}]
```

As you can see, since age is missing, it's listed in the errors map with the appropriate error messages.

Error messages can be customized by providing a `:message` option - e.g: in case you need them internationalized:

```clojure
(b/validate person
    :age [[v/required :message "Idade é um atributo obrigatório"]])

;; [{:age ("Idade é um atributo obrigatório")} 
;;  {:name "Leo", :bouncer.core/errors {:age ("Idade é um atributo obrigatório")}}]
```

Note the double vector: 

- the inner one wraps a single validation where the first element is the validating function and the rest are options for that validation.
- the outer vector simply denotes a list of validations to be applied

### Validating nested maps

Nested maps can easily be validated as well, using the built-in validators:

```clojure
(def person-1
    {:address
        {:street nil
         :country "Brazil"
         :postcode "invalid"
         :phone "foobar"}})

(b/validate person-1
    [:address :street]   v/required
    [:address :postcode] v/number
    [:address :phone]    [[v/matches #"^\d+$"]])


;;[{:address 
;;              {:phone ("phone must match the given regex pattern"), 
;;               :postcode ("postcode must be a number"), 
;;               :street ("street must be present")}} 
;;   {:bouncer.core/errors {:address {
;;                          :phone ("phone must match the given regex pattern"), 
;;                          :postcode ("postcode must be a number"), 
;;                          :street ("street must be present")}}, 
;;                          :address {:country "Brazil", :postcode "invalid", :street nil, 
;;                          :phone "foobar"}}]
```

In the example above, the vector of keys is assumed to be the path in an associative structure.

### Multiple validation errors

`bouncer` features a short circuit mechanism for multiple validations within a single field.

For instance, say you're validating a map representing a person and you expect the key `:age` to be `required`, a `number` and also be `positive`:


```clojure
(b/validate {:age nil}
    :age [v/required v/number v/positive])
    
;; [{:age ("age must be present")} {:bouncer.core/errors {:age ("age must be present")}, :age nil}]
```

As you can see, only the `required` validator was executed. That's what I meant by the short circuit mechanism. As soon as a validation fails, it exits and returns that error, skipping further validators.

However, note this is true within a single map entry. Multiple map entries will have all its messages returned as expected:

```clojure
(b/validate person-1
    [:address :street] v/required
    [:address :postcode] [v/number v/positive])

;; [{:address {:postcode ("postcode must be a number"), :street ("street must be present")}} {:bouncer.core/errors {:address {:postcode ("postcode must be a number"), :street ("street must be present")}}, :address {:country "Brazil", :postcode "invalid", :street nil, :phone "foobar"}}]
```

Also note that if we need multiple validations against any keyword or path, we need only provide them inside a vector, like `[v/number v/positive]` above.

### Validating collections

Sometimes it's useful to perform simple, ad-hoc checks in collections contained within a map. For that purpose, *bouncer* provides `every`.

Its usage is similar to the validators seen so far. This time however, the value in the given key/path must be a collection (vector, list etc...)

Let's see it in action:

```clojure
(def person-with-pets {:name "Leo"
                       :pets [{:name nil}
                              {:name "Gandalf"}]})

(b/validate person-with-pets
          :pets [[v/every #(not (nil? (:name %)))]])

;;[{:pets ("All items in pets must satisfy the predicate")} 
;; {:name "Leo", :pets [{:name nil} {:name "Gandalf"}], 
;; :bouncer.core/errors {:pets ("All items in pets must satisfy the predicate")}}]
```

All we need to do is provide a predicate function to `every`. It will be invoked for every item in the collection, making sure they all pass.

### Validation threading

Note that if a map is threaded through multiple validators, bouncer will leave it's errors map untouched and simply add new validation errors to it:

```clojure
(-> {:age "NaN"}
    (b/validate :name v/required)
    second
    (b/validate :age v/number)
    second
    ::b/errors)
    
;; {:age ("age must be a number"), :name ("name must be present")}
```

### Pre-conditions

Validators can take a pre-condition option `:pre` that causes it to be executed only if the given pre-condition - a truthy function - is met.

Consider the following:

```clojure
(b/valid? {:a -1 :b "X"}
           :b [[v/member #{"Y" "Z"} :pre (comp pos? :a)]])
             
;; true
```

As you can see the value of `b` is clearly not in the set `#{"Y" "Z"}`, however the whole validation passes because the `v/member` check states is should only be run if `:a` is positive.

Let's now make it fail:

```clojure
(b/valid? {:a 1 :b "X"}
           :b [[v/member #{"Y" "Z"} :pre (comp pos? :a)]])
             
;; false
```


## Validator sets

If you find yourself repeating a set of validators over and over, chances are you will want to group and compose them somehow. Validator sets are simply plain Clojure maps:


```clojure

;; first we define the set of validators we want to use
(def address-validations
  {:postcode [v/required v/number]
   :street    v/required
   :country   v/required})

;;just something to validate
(def person {:address {
                :postcode ""
                :country "Brazil"}})

;;now we compose the validators
(b/validate person
            :name    v/required
            :address address-validations)

;;[{:address 
;;    {:postcode ("postcode must be a number" "postcode must be present"), 
;;     :street ("street must be present")}, 
;;     :name ("name must be present")} 
;; 
;; {:bouncer.core/errors {:address {:postcode ("postcode must be a number" "postcode must be present"), 
;;  :street ("street must be present")}, :name ("name must be present")}, 
;;  :address {:country "Brazil", :postcode ""}}]
```

You can also compose validator sets together and use them as top level validations:


```clojure
(def address-validator
  {:postcode v/required})

(def person-validator
  {:name v/required
   :age [v/required v/number]
   :address address-validator})
  
(b/validate {}
			person-validator)
			   
;;[{:address {:postcode ("postcode must be present")}, :age ("age must be present"), :name ("name must be present")} {:bouncer.core/errors {:address {:postcode ("postcode must be present")}, :age ("age must be present"), :name ("name must be present")}}]
```

## Customization Support

### Custom validations using plain functions

Using your own functions as validators is simple:

```clojure
(defn young? [age]
    (< age 25))

(b/validate {:age 29}
            :age [[young? :message "Too old!"]])

;; [{:age ("Too old!")} 
;;  {:bouncer.core/errors {:age ("Too old!")}, :age 29}]
```

### Writing validators

As shown above, validators as just functions. The downside is that by using a function bouncer will default to a validation message that might not make sense in a given scenario:

```clojure
(b/validate {:age 29}
               :age young?)
               
;; [{:age ("Custom validation failed for age")} 
;; {:bouncer.core/errors {:age ("Custom validation failed for age")}, :age 29}]
```

You could of course use the message keyword as in previous examples but if you reuse the validation in several places, you'd need a lot of copying and pasting.

Another way - and the preferred one - to provide custom validations is to use the macro `defvalidator` in the `bouncer.validators` namespace.

The advantage of this approach is that it attaches the needed metadata for bouncer to know which message to use.

As an example, here's a simplified version of the `bouncer.validators/number` validator:

```clojure
(use '[bouncer.validators :only [defvalidator]])

(defvalidator my-number-validator
  {:default-message-format "%s must be a number"}
  [maybe-a-number]
  (number? maybe-a-number))
```

`defvalidator` takes your validator name, an optional map of options and the body of your predicate function.

Options is a map of key/value pairs where:

- `:default-message-format` - to be used when clients of this validator don't provide one
- `:optional` - a boolean indicating if this validator should only trigger for keys that have a value different than `nil`. Defaults to false.

That's all syntactic sugar for:

```clojure
(def my-number-validator
  (with-meta (fn my-number-validator
               ([maybe-a-number]
                  (number? maybe-a-number)))
    {:default-message-format "%s must be a number", :optional false}))
```

Using it is then straightforward:

```clojure
(b/validate {:postcode "NaN"}
          :postcode my-number-validator)


;; [{:postcode ("postcode must be a number")} 
;;  {:bouncer.core/errors {:postcode ("postcode must be a number")}, :postcode "NaN"}]
```

As you'd expect, the message can be customized as well:

```clojure
(b/validate {:postcode "NaN"}
          :postcode [[my-number-validator :message "must be a number"]])
```

### Validators and arbitrary number of arguments

Your validators aren't limited to a single argument though.

Since *v0.2.2*, `defvalidator` takes an arbitrary number of arguments. The only thing you need to be aware of is that the value being validated will **always** be the first argument you list - this applies if you're using plain functions too. Let's see an example with the `member` validator:

```clojure
(defvalidator member
  [value coll]
  (some #{value} coll))
```

Yup, it's that *simple*. Let's use it:

```clojure
(def kid {:age 10})

(b/validate kid
            :age [[member (range 5)]])
```

In the example above, the validator will be called with `10` - that's the value the key `:age` holds - and `(0 1 2 3 4)` - which is the result of `(range 5)` and will be fed as the second argument to the validator.

## Built-in validations

I didn't spend a whole lot of time on *bouncer* so it only ships with the validations I've needed myself. At the moment they live in the validators namespace:

- `bouncer.validators/required`

- `bouncer.validators/number`

- `bouncer.validators/positive`

- `bouncer.validators/member`

- `bouncer.validators/matches` (for matching regular expressions)

- `bouncer.validators/every` (for ad-hoc validation of collections. All items must match the provided predicate)

## Contributing

Pull requests of bug fixes and new validators are most welcome.

Note that if you wish your validator to be merged and considered *built-in* you must implement it using the macro `defvalidator` shown above.

Feedback to both this library and this guide is welcome.

## TODO

- Add more validators (help is appreciated here)
- Docs are getting a bit messy. Fix that.

## CONTRIBUTORS

- [leonardoborges](https://github.com/leonardoborges)
- [ghoseb](https://github.com/ghoseb)

## License

Copyright © 2012-2013 [Leonardo Borges](http://www.leonardoborges.com)

Distributed under the [MIT License](http://opensource.org/licenses/MIT).<|MERGE_RESOLUTION|>--- conflicted
+++ resolved
@@ -35,11 +35,7 @@
 If you're using leiningen, add it as a dependency to your project:
 
 ```clojure
-<<<<<<< HEAD
-[bouncer "0.2.3"]
-=======
 [bouncer "0.2.4-alpha1"]
->>>>>>> 21936467
 ```
 
 Or if you're using maven:
@@ -48,11 +44,7 @@
 <dependency>
   <groupId>bouncer</groupId>
   <artifactId>bouncer</artifactId>
-<<<<<<< HEAD
-  <version>0.2.3</version>
-=======
   <version>0.2.4-alpha1</version>
->>>>>>> 21936467
 </dependency>
 ```
 

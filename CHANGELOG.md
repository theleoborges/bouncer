--- conflicted
+++ resolved
@@ -1,6 +1,3 @@
-<<<<<<< HEAD
-## 0.2.3 (12/08/2013)
-=======
 ## 0.2.4 (UNRELEASED)
 
 > This release contains breaking changes: most macros have been removed in favour of pure functions and data structure literals. This means a lot less magic and better composability
@@ -11,8 +8,7 @@
 - Updated README
 - Updated docstrings
 
-## 0.2.3 (UNRELEASED)
->>>>>>> 21936467
+## 0.2.3 (12/08/2013)
 
 - Validator sets can now be used at the top level call to `validate` and `valid?`.
 

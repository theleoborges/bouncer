<<<<<<< HEAD
(defproject bouncer "0.2.3"
=======
(defproject bouncer "0.2.4-alpha1"
>>>>>>> 21936467
  :description "A validation DSL for Clojure apps"
  :url "http://github.com/leonardoborges/bouncer"
  :license {:name "MIT License"
            :url "http://opensource.org/licenses/MIT"}
  :dependencies [[org.clojure/clojure "1.5.1"]
                 [org.clojure/algo.monads "0.1.0"]]
  :plugins [[lein-marginalia "0.7.1"]]
  :profiles {:1.3 {:dependencies [[org.clojure/clojure "1.3.0"]]}
             :1.4 {:dependencies [[org.clojure/clojure "1.4.0"]]}
             :1.5 {:dependencies [[org.clojure/clojure "1.5.1"]]}}
  :aliases {"all-tests" ["with-profile" "1.3:1.4:1.5" "test"]})<|MERGE_RESOLUTION|>--- conflicted
+++ resolved
@@ -1,8 +1,4 @@
-<<<<<<< HEAD
-(defproject bouncer "0.2.3"
-=======
 (defproject bouncer "0.2.4-alpha1"
->>>>>>> 21936467
   :description "A validation DSL for Clojure apps"
   :url "http://github.com/leonardoborges/bouncer"
   :license {:name "MIT License"
